--- conflicted
+++ resolved
@@ -122,14 +122,12 @@
     }
   }
 
-<<<<<<< HEAD
+  setMaxSizedBoxDebugging(config.getDebugMode());
+
+  await config.initialize();
+
   // Load custom themes from settings
   themeManager.loadCustomThemes(settings.merged.customThemes);
-=======
-  setMaxSizedBoxDebugging(config.getDebugMode());
-
-  await config.initialize();
->>>>>>> 9273e8dd
 
   if (settings.merged.theme) {
     if (!themeManager.setActiveTheme(settings.merged.theme)) {
