/**
 * @license
 * Copyright 2025 Google LLC
 * SPDX-License-Identifier: Apache-2.0
 */

import {
  useMemo,
  useState,
  useCallback,
  useEffect,
  useRef,
  useLayoutEffect,
} from 'react';
import { type DOMElement, measureElement } from 'ink';
import { App } from './App.js';
import { AppContext } from './contexts/AppContext.js';
import { UIStateContext, type UIState } from './contexts/UIStateContext.js';
import {
  UIActionsContext,
  type UIActions,
} from './contexts/UIActionsContext.js';
import { ConfigContext } from './contexts/ConfigContext.js';
import {
  type HistoryItem,
  ToolCallStatus,
  type HistoryItemWithoutId,
  AuthState,
} from './types.js';
import { MessageType, StreamingState } from './types.js';
import {
  type EditorType,
  type Config,
  type DetectedIde,
  type IdeContext,
  type UserTierId,
  DEFAULT_GEMINI_FLASH_MODEL,
  IdeClient,
  ideContextStore,
  getErrorMessage,
  getAllGeminiMdFilenames,
  AuthType,
  clearCachedCredentialFile,
  ShellExecutionService,
} from '@google/gemini-cli-core';
import { validateAuthMethod } from '../config/auth.js';
import { loadHierarchicalGeminiMemory } from '../config/config.js';
import process from 'node:process';
import { useHistory } from './hooks/useHistoryManager.js';
import { useThemeCommand } from './hooks/useThemeCommand.js';
import { useAuthCommand } from './auth/useAuth.js';
import { useQuotaAndFallback } from './hooks/useQuotaAndFallback.js';
import { useEditorSettings } from './hooks/useEditorSettings.js';
import { useSettingsCommand } from './hooks/useSettingsCommand.js';
import { useSlashCommandProcessor } from './hooks/slashCommandProcessor.js';
import { useVimMode } from './contexts/VimModeContext.js';
import { useConsoleMessages } from './hooks/useConsoleMessages.js';
import { useTerminalSize } from './hooks/useTerminalSize.js';
import { useStdin, useStdout } from 'ink';
import ansiEscapes from 'ansi-escapes';
import * as fs from 'node:fs';
import { useTextBuffer } from './components/shared/text-buffer.js';
import { useLogger } from './hooks/useLogger.js';
import { useGeminiStream } from './hooks/useGeminiStream.js';
import { useVim } from './hooks/vim.js';
import { type LoadedSettings, SettingScope } from '../config/settings.js';
import { type InitializationResult } from '../core/initializer.js';
import { useFocus } from './hooks/useFocus.js';
import { useBracketedPaste } from './hooks/useBracketedPaste.js';
import { useKeypress, type Key } from './hooks/useKeypress.js';
import { keyMatchers, Command } from './keyMatchers.js';
import { useLoadingIndicator } from './hooks/useLoadingIndicator.js';
import { useFolderTrust } from './hooks/useFolderTrust.js';
import { useIdeTrustListener } from './hooks/useIdeTrustListener.js';
import { type IdeIntegrationNudgeResult } from './IdeIntegrationNudge.js';
import { appEvents, AppEvent } from '../utils/events.js';
import { type UpdateObject } from './utils/updateCheck.js';
import { setUpdateHandler } from '../utils/handleAutoUpdate.js';
import { ConsolePatcher } from './utils/ConsolePatcher.js';
import { registerCleanup, runExitCleanup } from '../utils/cleanup.js';
import { useMessageQueue } from './hooks/useMessageQueue.js';
import { useAutoAcceptIndicator } from './hooks/useAutoAcceptIndicator.js';
import { useWorkspaceMigration } from './hooks/useWorkspaceMigration.js';
import { useSessionStats } from './contexts/SessionContext.js';
import { useGitBranchName } from './hooks/useGitBranchName.js';
import type { ExtensionUpdateState } from './state/extensions.js';
import { checkForAllExtensionUpdates } from '../config/extension.js';

const CTRL_EXIT_PROMPT_DURATION_MS = 1000;

function isToolExecuting(pendingHistoryItems: HistoryItemWithoutId[]) {
  return pendingHistoryItems.some((item) => {
    if (item && item.type === 'tool_group') {
      return item.tools.some(
        (tool) => ToolCallStatus.Executing === tool.status,
      );
    }
    return false;
  });
}

interface AppContainerProps {
  config: Config;
  settings: LoadedSettings;
  startupWarnings?: string[];
  version: string;
  initializationResult: InitializationResult;
}

/**
 * The fraction of the terminal width to allocate to the shell.
 * This provides horizontal padding.
 */
const SHELL_WIDTH_FRACTION = 0.89;

/**
 * The number of lines to subtract from the available terminal height
 * for the shell. This provides vertical padding and space for other UI elements.
 */
const SHELL_HEIGHT_PADDING = 10;

export const AppContainer = (props: AppContainerProps) => {
  const { settings, config, initializationResult } = props;
  const historyManager = useHistory();
  const [corgiMode, setCorgiMode] = useState(false);
  const [debugMessage, setDebugMessage] = useState<string>('');
  const [quittingMessages, setQuittingMessages] = useState<
    HistoryItem[] | null
  >(null);
  const [showPrivacyNotice, setShowPrivacyNotice] = useState<boolean>(false);
  const [themeError, setThemeError] = useState<string | null>(
    initializationResult.themeError,
  );
  const [isProcessing, setIsProcessing] = useState<boolean>(false);
  const [shellFocused, setShellFocused] = useState(false);

  const [geminiMdFileCount, setGeminiMdFileCount] = useState<number>(
    initializationResult.geminiMdFileCount,
  );
  const [shellModeActive, setShellModeActive] = useState(false);
  const [modelSwitchedFromQuotaError, setModelSwitchedFromQuotaError] =
    useState<boolean>(false);
  const [historyRemountKey, setHistoryRemountKey] = useState(0);
  const [updateInfo, setUpdateInfo] = useState<UpdateObject | null>(null);
  const [isTrustedFolder, setIsTrustedFolder] = useState<boolean | undefined>(
    config.isTrustedFolder(),
  );
  const [extensionsUpdateState, setExtensionsUpdateState] = useState(
    new Map<string, ExtensionUpdateState>(),
  );

  // Helper to determine the effective model, considering the fallback state.
  const getEffectiveModel = useCallback(() => {
    if (config.isInFallbackMode()) {
      return DEFAULT_GEMINI_FLASH_MODEL;
    }
    return config.getModel();
  }, [config]);

  const [currentModel, setCurrentModel] = useState(getEffectiveModel());

  const [userTier, setUserTier] = useState<UserTierId | undefined>(undefined);

  const [isConfigInitialized, setConfigInitialized] = useState(false);

  const logger = useLogger(config.storage);
  const [userMessages, setUserMessages] = useState<string[]>([]);

  // Terminal and layout hooks
  const { columns: terminalWidth, rows: terminalHeight } = useTerminalSize();
  const { stdin, setRawMode } = useStdin();
  const { stdout } = useStdout();

  // Additional hooks moved from App.tsx
  const { stats: sessionStats } = useSessionStats();
  const branchName = useGitBranchName(config.getTargetDir());

  // Layout measurements
  const mainControlsRef = useRef<DOMElement>(null);
  const staticExtraHeight = 3;

  useEffect(() => {
    (async () => {
      // Note: the program will not work if this fails so let errors be
      // handled by the global catch.
      await config.initialize();
      setConfigInitialized(true);
    })();
    registerCleanup(async () => {
      const ideClient = await IdeClient.getInstance();
      await ideClient.disconnect();
    });
  }, [config]);

  useEffect(
    () => setUpdateHandler(historyManager.addItem, setUpdateInfo),
    [historyManager.addItem],
  );

  // Watch for model changes (e.g., from Flash fallback)
  useEffect(() => {
    const checkModelChange = () => {
      const effectiveModel = getEffectiveModel();
      if (effectiveModel !== currentModel) {
        setCurrentModel(effectiveModel);
      }
    };

    checkModelChange();
    const interval = setInterval(checkModelChange, 1000); // Check every second

    return () => clearInterval(interval);
  }, [config, currentModel, getEffectiveModel]);

  const {
    consoleMessages,
    handleNewMessage,
    clearConsoleMessages: clearConsoleMessagesState,
  } = useConsoleMessages();

  useEffect(() => {
    const consolePatcher = new ConsolePatcher({
      onNewMessage: handleNewMessage,
      debugMode: config.getDebugMode(),
    });
    consolePatcher.patch();
    registerCleanup(consolePatcher.cleanup);
  }, [handleNewMessage, config]);

  const widthFraction = 0.9;
  const inputWidth = Math.max(
    20,
    Math.floor(terminalWidth * widthFraction) - 3,
  );
  const suggestionsWidth = Math.max(20, Math.floor(terminalWidth * 1.0));
  const mainAreaWidth = Math.floor(terminalWidth * 0.9);
  const staticAreaMaxItemHeight = Math.max(terminalHeight * 4, 100);

  const isValidPath = useCallback((filePath: string): boolean => {
    try {
      return fs.existsSync(filePath) && fs.statSync(filePath).isFile();
    } catch (_e) {
      return false;
    }
  }, []);

  const buffer = useTextBuffer({
    initialText: '',
    viewport: { height: 10, width: inputWidth },
    stdin,
    setRawMode,
    isValidPath,
    shellModeActive,
  });

  useEffect(() => {
    const fetchUserMessages = async () => {
      const pastMessagesRaw = (await logger?.getPreviousUserMessages()) || [];
      const currentSessionUserMessages = historyManager.history
        .filter(
          (item): item is HistoryItem & { type: 'user'; text: string } =>
            item.type === 'user' &&
            typeof item.text === 'string' &&
            item.text.trim() !== '',
        )
        .map((item) => item.text)
        .reverse();
      const combinedMessages = [
        ...currentSessionUserMessages,
        ...pastMessagesRaw,
      ];
      const deduplicatedMessages: string[] = [];
      if (combinedMessages.length > 0) {
        deduplicatedMessages.push(combinedMessages[0]);
        for (let i = 1; i < combinedMessages.length; i++) {
          if (combinedMessages[i] !== combinedMessages[i - 1]) {
            deduplicatedMessages.push(combinedMessages[i]);
          }
        }
      }
      setUserMessages(deduplicatedMessages.reverse());
    };
    fetchUserMessages();
  }, [historyManager.history, logger]);

  const refreshStatic = useCallback(() => {
    stdout.write(ansiEscapes.clearTerminal);
    setHistoryRemountKey((prev) => prev + 1);
  }, [setHistoryRemountKey, stdout]);

  const {
    isThemeDialogOpen,
    openThemeDialog,
    handleThemeSelect,
    handleThemeHighlight,
  } = useThemeCommand(
    settings,
    setThemeError,
    historyManager.addItem,
    initializationResult.themeError,
  );

  const { authState, setAuthState, authError, onAuthError } = useAuthCommand(
    settings,
    config,
  );

  const { proQuotaRequest, handleProQuotaChoice } = useQuotaAndFallback({
    config,
    historyManager,
    userTier,
    setAuthState,
    setModelSwitchedFromQuotaError,
  });

  // Derive auth state variables for backward compatibility with UIStateContext
  const isAuthDialogOpen = authState === AuthState.Updating;
  const isAuthenticating = authState === AuthState.Unauthenticated;

  // Create handleAuthSelect wrapper for backward compatibility
  const handleAuthSelect = useCallback(
    async (authType: AuthType | undefined, scope: SettingScope) => {
      if (authType) {
        await clearCachedCredentialFile();
        settings.setValue(scope, 'security.auth.selectedType', authType);

        try {
          await config.refreshAuth(authType);
          setAuthState(AuthState.Authenticated);
        } catch (e) {
          onAuthError(
            `Failed to authenticate: ${e instanceof Error ? e.message : String(e)}`,
          );
          return;
        }

        if (
          authType === AuthType.LOGIN_WITH_GOOGLE &&
          config.isBrowserLaunchSuppressed()
        ) {
          await runExitCleanup();
          console.log(`
----------------------------------------------------------------
Logging in with Google... Please restart Gemini CLI to continue.
----------------------------------------------------------------
          `);
          process.exit(0);
        }
      }
      setAuthState(AuthState.Authenticated);
    },
    [settings, config, setAuthState, onAuthError],
  );

  // Sync user tier from config when authentication changes
  useEffect(() => {
    // Only sync when not currently authenticating
    if (authState === AuthState.Authenticated) {
      setUserTier(config.getUserTier());
    }
  }, [config, authState]);

  // Check for enforced auth type mismatch
  useEffect(() => {
    if (
      settings.merged.security?.auth?.enforcedType &&
      settings.merged.security?.auth.selectedType &&
      settings.merged.security?.auth.enforcedType !==
        settings.merged.security?.auth.selectedType
    ) {
      onAuthError(
        `Authentication is enforced to be ${settings.merged.security?.auth.enforcedType}, but you are currently using ${settings.merged.security?.auth.selectedType}.`,
      );
    } else if (
      settings.merged.security?.auth?.selectedType &&
      !settings.merged.security?.auth?.useExternal
    ) {
      const error = validateAuthMethod(
        settings.merged.security.auth.selectedType,
      );
      if (error) {
        onAuthError(error);
      }
    }
  }, [
    settings.merged.security?.auth?.selectedType,
    settings.merged.security?.auth?.enforcedType,
    settings.merged.security?.auth?.useExternal,
    onAuthError,
  ]);

  const [editorError, setEditorError] = useState<string | null>(null);
  const {
    isEditorDialogOpen,
    openEditorDialog,
    handleEditorSelect,
    exitEditorDialog,
  } = useEditorSettings(settings, setEditorError, historyManager.addItem);

  const { isSettingsDialogOpen, openSettingsDialog, closeSettingsDialog } =
    useSettingsCommand();

  const {
    showWorkspaceMigrationDialog,
    workspaceExtensions,
    onWorkspaceMigrationDialogOpen,
    onWorkspaceMigrationDialogClose,
  } = useWorkspaceMigration(settings);

  const { toggleVimEnabled } = useVimMode();

  const slashCommandActions = useMemo(
    () => ({
      openAuthDialog: () => setAuthState(AuthState.Updating),
      openThemeDialog,
      openEditorDialog,
      openPrivacyNotice: () => setShowPrivacyNotice(true),
      openSettingsDialog,
      quit: (messages: HistoryItem[]) => {
        setQuittingMessages(messages);
        setTimeout(async () => {
          await runExitCleanup();
          process.exit(0);
        }, 100);
      },
      setDebugMessage,
      toggleCorgiMode: () => setCorgiMode((prev) => !prev),
      setExtensionsUpdateState,
    }),
    [
      setAuthState,
      openThemeDialog,
      openEditorDialog,
      openSettingsDialog,
      setQuittingMessages,
      setDebugMessage,
      setShowPrivacyNotice,
      setCorgiMode,
      setExtensionsUpdateState,
    ],
  );

  const {
    handleSlashCommand,
    slashCommands,
    pendingHistoryItems: pendingSlashCommandHistoryItems,
    commandContext,
    shellConfirmationRequest,
    confirmationRequest,
  } = useSlashCommandProcessor(
    config,
    settings,
    historyManager.addItem,
    historyManager.clearItems,
    historyManager.loadHistory,
    refreshStatic,
    toggleVimEnabled,
    setIsProcessing,
    setGeminiMdFileCount,
    slashCommandActions,
    extensionsUpdateState,
    isConfigInitialized,
  );

  const performMemoryRefresh = useCallback(async () => {
    historyManager.addItem(
      {
        type: MessageType.INFO,
        text: 'Refreshing hierarchical memory (GEMINI.md or other context files)...',
      },
      Date.now(),
    );
    try {
      const { memoryContent, fileCount } = await loadHierarchicalGeminiMemory(
        process.cwd(),
        settings.merged.context?.loadMemoryFromIncludeDirectories
          ? config.getWorkspaceContext().getDirectories()
          : [],
        config.getDebugMode(),
        config.getFileService(),
        settings.merged,
        config.getExtensionContextFilePaths(),
        config.isTrustedFolder(),
        settings.merged.context?.importFormat || 'tree', // Use setting or default to 'tree'
        config.getFileFilteringOptions(),
      );

      config.setUserMemory(memoryContent);
      config.setGeminiMdFileCount(fileCount);
      setGeminiMdFileCount(fileCount);

      historyManager.addItem(
        {
          type: MessageType.INFO,
          text: `Memory refreshed successfully. ${
            memoryContent.length > 0
              ? `Loaded ${memoryContent.length} characters from ${fileCount} file(s).`
              : 'No memory content found.'
          }`,
        },
        Date.now(),
      );
      if (config.getDebugMode()) {
        console.log(
          `[DEBUG] Refreshed memory content in config: ${memoryContent.substring(
            0,
            200,
          )}...`,
        );
      }
    } catch (error) {
      const errorMessage = getErrorMessage(error);
      historyManager.addItem(
        {
          type: MessageType.ERROR,
          text: `Error refreshing memory: ${errorMessage}`,
        },
        Date.now(),
      );
      console.error('Error refreshing memory:', error);
    }
  }, [config, historyManager, settings.merged]);

  const cancelHandlerRef = useRef<() => void>(() => {});

  const {
    streamingState,
    submitQuery,
    initError,
    pendingHistoryItems: pendingGeminiHistoryItems,
    thought,
    cancelOngoingRequest,
    handleApprovalModeChange,
    activePtyId,
    loopDetectionConfirmationRequest,
  } = useGeminiStream(
    config.getGeminiClient(),
    historyManager.history,
    historyManager.addItem,
    config,
    settings,
    setDebugMessage,
    handleSlashCommand,
    shellModeActive,
    () => settings.merged.general?.preferredEditor as EditorType,
    onAuthError,
    performMemoryRefresh,
    modelSwitchedFromQuotaError,
    setModelSwitchedFromQuotaError,
    refreshStatic,
    () => cancelHandlerRef.current(),
    setShellFocused,
    terminalWidth,
    terminalHeight,
    shellFocused,
  );

  // Auto-accept indicator
  const showAutoAcceptIndicator = useAutoAcceptIndicator({
    config,
    addItem: historyManager.addItem,
    onApprovalModeChange: handleApprovalModeChange,
  });

  const { messageQueue, addMessage, clearQueue, getQueuedMessagesText } =
    useMessageQueue({
      isConfigInitialized,
      streamingState,
      submitQuery,
    });

  cancelHandlerRef.current = useCallback(() => {
    const pendingHistoryItems = [
      ...pendingSlashCommandHistoryItems,
      ...pendingGeminiHistoryItems,
    ];
    if (isToolExecuting(pendingHistoryItems)) {
      buffer.setText(''); // Just clear the prompt
      return;
    }

    const lastUserMessage = userMessages.at(-1);
    let textToSet = lastUserMessage || '';

    const queuedText = getQueuedMessagesText();
    if (queuedText) {
      textToSet = textToSet ? `${textToSet}\n\n${queuedText}` : queuedText;
      clearQueue();
    }

    if (textToSet) {
      buffer.setText(textToSet);
    }
  }, [
    buffer,
    userMessages,
    getQueuedMessagesText,
    clearQueue,
    pendingSlashCommandHistoryItems,
    pendingGeminiHistoryItems,
  ]);

  const handleFinalSubmit = useCallback(
    (submittedValue: string) => {
      addMessage(submittedValue);
    },
    [addMessage],
  );

  const handleClearScreen = useCallback(() => {
    historyManager.clearItems();
    clearConsoleMessagesState();
    console.clear();
    refreshStatic();
  }, [historyManager, clearConsoleMessagesState, refreshStatic]);

  const { handleInput: vimHandleInput } = useVim(buffer, handleFinalSubmit);

  /**
   * Determines if the input prompt should be active and accept user input.
   * Input is disabled during:
   * - Initialization errors
   * - Slash command processing
   * - Tool confirmations (WaitingForConfirmation state)
   * - Any future streaming states not explicitly allowed
   */
  const isInputActive =
    !initError &&
    !isProcessing &&
    (streamingState === StreamingState.Idle ||
      streamingState === StreamingState.Responding) &&
    !proQuotaRequest;

<<<<<<< HEAD
  // Compute available terminal height based on controls measurement
  const availableTerminalHeight = useMemo(() => {
    // Provide a small vertical slack to reduce layout jitter while resizing.
    const RESIZE_ROW_SLACK = 2;
    if (mainControlsRef.current) {
      const fullFooterMeasurement = measureElement(mainControlsRef.current);
      return Math.max(
        0,
        terminalHeight -
          fullFooterMeasurement.height -
          staticExtraHeight -
          RESIZE_ROW_SLACK,
      );
    }
    return Math.max(0, terminalHeight - staticExtraHeight - RESIZE_ROW_SLACK);
  }, [terminalHeight]);
=======
  const [controlsHeight, setControlsHeight] = useState(0);

  useLayoutEffect(() => {
    if (mainControlsRef.current) {
      const fullFooterMeasurement = measureElement(mainControlsRef.current);
      if (fullFooterMeasurement.height > 0) {
        setControlsHeight(fullFooterMeasurement.height);
      }
    }
  }, [buffer, terminalWidth, terminalHeight]);

  // Compute available terminal height based on controls measurement
  const availableTerminalHeight =
    terminalHeight - controlsHeight - staticExtraHeight;
>>>>>>> b5af6624

  config.setShellExecutionConfig({
    terminalWidth: Math.floor(terminalWidth * SHELL_WIDTH_FRACTION),
    terminalHeight: Math.max(
      Math.floor(availableTerminalHeight - SHELL_HEIGHT_PADDING),
      1,
    ),
    pager: settings.merged.tools?.shell?.pager,
    showColor: settings.merged.tools?.shell?.showColor,
  });

  const isFocused = useFocus();
  useBracketedPaste();

  // Context file names computation
  const contextFileNames = useMemo(() => {
    const fromSettings = settings.merged.context?.fileName;
    return fromSettings
      ? Array.isArray(fromSettings)
        ? fromSettings
        : [fromSettings]
      : getAllGeminiMdFilenames();
  }, [settings.merged.context?.fileName]);
  // Initial prompt handling
  const initialPrompt = useMemo(() => config.getQuestion(), [config]);
  const initialPromptSubmitted = useRef(false);
  const geminiClient = config.getGeminiClient();

  useEffect(() => {
    if (activePtyId) {
      ShellExecutionService.resizePty(
        activePtyId,
        Math.floor(terminalWidth * SHELL_WIDTH_FRACTION),
        Math.max(Math.floor(availableTerminalHeight - SHELL_HEIGHT_PADDING), 1),
      );
    }
  }, [terminalWidth, availableTerminalHeight, activePtyId]);

  useEffect(() => {
    if (
      initialPrompt &&
      isConfigInitialized &&
      !initialPromptSubmitted.current &&
      !isAuthenticating &&
      !isAuthDialogOpen &&
      !isThemeDialogOpen &&
      !isEditorDialogOpen &&
      !showPrivacyNotice &&
      geminiClient?.isInitialized?.()
    ) {
      handleFinalSubmit(initialPrompt);
      initialPromptSubmitted.current = true;
    }
  }, [
    initialPrompt,
    isConfigInitialized,
    handleFinalSubmit,
    isAuthenticating,
    isAuthDialogOpen,
    isThemeDialogOpen,
    isEditorDialogOpen,
    showPrivacyNotice,
    geminiClient,
  ]);

  const [idePromptAnswered, setIdePromptAnswered] = useState(false);
  const [currentIDE, setCurrentIDE] = useState<DetectedIde | null>(null);

  useEffect(() => {
    const getIde = async () => {
      const ideClient = await IdeClient.getInstance();
      const currentIde = ideClient.getCurrentIde();
      setCurrentIDE(currentIde || null);
    };
    getIde();
  }, []);
  const shouldShowIdePrompt = Boolean(
    currentIDE &&
      !config.getIdeMode() &&
      !settings.merged.ide?.hasSeenNudge &&
      !idePromptAnswered,
  );

  const [showErrorDetails, setShowErrorDetails] = useState<boolean>(false);
  const [showToolDescriptions, setShowToolDescriptions] =
    useState<boolean>(false);

  const [ctrlCPressedOnce, setCtrlCPressedOnce] = useState(false);
  const ctrlCTimerRef = useRef<NodeJS.Timeout | null>(null);
  const [ctrlDPressedOnce, setCtrlDPressedOnce] = useState(false);
  const ctrlDTimerRef = useRef<NodeJS.Timeout | null>(null);
  const [constrainHeight, setConstrainHeight] = useState<boolean>(true);
  const [ideContextState, setIdeContextState] = useState<
    IdeContext | undefined
  >();
  const [showEscapePrompt, setShowEscapePrompt] = useState(false);
  const [showIdeRestartPrompt, setShowIdeRestartPrompt] = useState(false);

  const { isFolderTrustDialogOpen, handleFolderTrustSelect, isRestarting } =
    useFolderTrust(settings, setIsTrustedFolder, refreshStatic);
  const { needsRestart: ideNeedsRestart } = useIdeTrustListener();
  const isInitialMount = useRef(true);

  useEffect(() => {
    if (ideNeedsRestart) {
      // IDE trust changed, force a restart.
      setShowIdeRestartPrompt(true);
    }
  }, [ideNeedsRestart]);

  useEffect(() => {
    if (isInitialMount.current) {
      isInitialMount.current = false;
      return;
    }

    const handler = setTimeout(() => {
      refreshStatic();
    }, 300);

    return () => {
      clearTimeout(handler);
    };
  }, [terminalWidth, refreshStatic]);

  useEffect(() => {
    const unsubscribe = ideContextStore.subscribe(setIdeContextState);
    setIdeContextState(ideContextStore.get());
    return unsubscribe;
  }, []);

  useEffect(() => {
    const openDebugConsole = () => {
      setShowErrorDetails(true);
      setConstrainHeight(false);
    };
    appEvents.on(AppEvent.OpenDebugConsole, openDebugConsole);

    const logErrorHandler = (errorMessage: unknown) => {
      handleNewMessage({
        type: 'error',
        content: String(errorMessage),
        count: 1,
      });
    };
    appEvents.on(AppEvent.LogError, logErrorHandler);

    return () => {
      appEvents.off(AppEvent.OpenDebugConsole, openDebugConsole);
      appEvents.off(AppEvent.LogError, logErrorHandler);
    };
  }, [handleNewMessage]);

  const handleEscapePromptChange = useCallback((showPrompt: boolean) => {
    setShowEscapePrompt(showPrompt);
  }, []);

  const handleIdePromptComplete = useCallback(
    (result: IdeIntegrationNudgeResult) => {
      if (result.userSelection === 'yes') {
        handleSlashCommand('/ide install');
        settings.setValue(
          SettingScope.User,
          'hasSeenIdeIntegrationNudge',
          true,
        );
      } else if (result.userSelection === 'dismiss') {
        settings.setValue(
          SettingScope.User,
          'hasSeenIdeIntegrationNudge',
          true,
        );
      }
      setIdePromptAnswered(true);
    },
    [handleSlashCommand, settings],
  );

  const { elapsedTime, currentLoadingPhrase } =
    useLoadingIndicator(streamingState);

  const handleExit = useCallback(
    (
      pressedOnce: boolean,
      setPressedOnce: (value: boolean) => void,
      timerRef: React.MutableRefObject<NodeJS.Timeout | null>,
    ) => {
      if (pressedOnce) {
        if (timerRef.current) {
          clearTimeout(timerRef.current);
        }
        handleSlashCommand('/quit');
      } else {
        setPressedOnce(true);
        timerRef.current = setTimeout(() => {
          setPressedOnce(false);
          timerRef.current = null;
        }, CTRL_EXIT_PROMPT_DURATION_MS);
      }
    },
    [handleSlashCommand],
  );

  const handleGlobalKeypress = useCallback(
    (key: Key) => {
      // Debug log keystrokes if enabled
      if (settings.merged.general?.debugKeystrokeLogging) {
        console.log('[DEBUG] Keystroke:', JSON.stringify(key));
      }

      const anyDialogOpen =
        isThemeDialogOpen ||
        isAuthDialogOpen ||
        isEditorDialogOpen ||
        isSettingsDialogOpen ||
        isFolderTrustDialogOpen ||
        showPrivacyNotice;
      if (anyDialogOpen) {
        return;
      }

      let enteringConstrainHeightMode = false;
      if (!constrainHeight) {
        enteringConstrainHeightMode = true;
        setConstrainHeight(true);
      }

      if (keyMatchers[Command.SHOW_ERROR_DETAILS](key)) {
        setShowErrorDetails((prev) => !prev);
      } else if (keyMatchers[Command.TOGGLE_TOOL_DESCRIPTIONS](key)) {
        const newValue = !showToolDescriptions;
        setShowToolDescriptions(newValue);

        const mcpServers = config.getMcpServers();
        if (Object.keys(mcpServers || {}).length > 0) {
          handleSlashCommand(newValue ? '/mcp desc' : '/mcp nodesc');
        }
      } else if (
        keyMatchers[Command.TOGGLE_IDE_CONTEXT_DETAIL](key) &&
        config.getIdeMode() &&
        ideContextState
      ) {
        handleSlashCommand('/ide status');
      } else if (keyMatchers[Command.QUIT](key)) {
        if (!ctrlCPressedOnce) {
          cancelOngoingRequest?.();
        }
        handleExit(ctrlCPressedOnce, setCtrlCPressedOnce, ctrlCTimerRef);
      } else if (keyMatchers[Command.EXIT](key)) {
        if (buffer.text.length > 0) {
          return;
        }
        handleExit(ctrlDPressedOnce, setCtrlDPressedOnce, ctrlDTimerRef);
      } else if (
        keyMatchers[Command.SHOW_MORE_LINES](key) &&
        !enteringConstrainHeightMode
      ) {
        setConstrainHeight(false);
      } else if (keyMatchers[Command.TOGGLE_SHELL_INPUT_FOCUS](key)) {
        if (activePtyId || shellFocused) {
          setShellFocused((prev) => !prev);
        }
      }
    },
    [
      constrainHeight,
      setConstrainHeight,
      setShowErrorDetails,
      showToolDescriptions,
      setShowToolDescriptions,
      config,
      ideContextState,
      handleExit,
      ctrlCPressedOnce,
      setCtrlCPressedOnce,
      ctrlCTimerRef,
      buffer.text.length,
      ctrlDPressedOnce,
      setCtrlDPressedOnce,
      ctrlDTimerRef,
      handleSlashCommand,
      cancelOngoingRequest,
      isThemeDialogOpen,
      isAuthDialogOpen,
      isEditorDialogOpen,
      isSettingsDialogOpen,
      isFolderTrustDialogOpen,
      showPrivacyNotice,
      activePtyId,
      shellFocused,
      settings.merged.general?.debugKeystrokeLogging,
    ],
  );

  useKeypress(handleGlobalKeypress, { isActive: true });
  useKeypress(
    (key) => {
      if (key.name === 'r' || key.name === 'R') {
        process.exit(0);
      }
    },
    { isActive: showIdeRestartPrompt },
  );

  const filteredConsoleMessages = useMemo(() => {
    if (config.getDebugMode()) {
      return consoleMessages;
    }
    return consoleMessages.filter((msg) => msg.type !== 'debug');
  }, [consoleMessages, config]);

  // Computed values
  const errorCount = useMemo(
    () =>
      filteredConsoleMessages
        .filter((msg) => msg.type === 'error')
        .reduce((total, msg) => total + msg.count, 0),
    [filteredConsoleMessages],
  );

  const nightly = props.version.includes('nightly');

  const dialogsVisible =
    showWorkspaceMigrationDialog ||
    shouldShowIdePrompt ||
    isFolderTrustDialogOpen ||
    !!shellConfirmationRequest ||
    !!confirmationRequest ||
    !!loopDetectionConfirmationRequest ||
    isThemeDialogOpen ||
    isSettingsDialogOpen ||
    isAuthenticating ||
    isAuthDialogOpen ||
    isEditorDialogOpen ||
    showPrivacyNotice ||
    !!proQuotaRequest;

  const pendingHistoryItems = useMemo(
    () => [...pendingSlashCommandHistoryItems, ...pendingGeminiHistoryItems],
    [pendingSlashCommandHistoryItems, pendingGeminiHistoryItems],
  );

  const uiState: UIState = useMemo(
    () => ({
      history: historyManager.history,
      isThemeDialogOpen,
      themeError,
      isAuthenticating,
      isConfigInitialized,
      authError,
      isAuthDialogOpen,
      editorError,
      isEditorDialogOpen,
      showPrivacyNotice,
      corgiMode,
      debugMessage,
      quittingMessages,
      isSettingsDialogOpen,
      slashCommands,
      pendingSlashCommandHistoryItems,
      commandContext,
      shellConfirmationRequest,
      confirmationRequest,
      loopDetectionConfirmationRequest,
      geminiMdFileCount,
      streamingState,
      initError,
      pendingGeminiHistoryItems,
      thought,
      shellModeActive,
      userMessages,
      buffer,
      inputWidth,
      suggestionsWidth,
      isInputActive,
      shouldShowIdePrompt,
      isFolderTrustDialogOpen: isFolderTrustDialogOpen ?? false,
      isTrustedFolder,
      constrainHeight,
      showErrorDetails,
      filteredConsoleMessages,
      ideContextState,
      showToolDescriptions,
      ctrlCPressedOnce,
      ctrlDPressedOnce,
      showEscapePrompt,
      isFocused,
      elapsedTime,
      currentLoadingPhrase,
      historyRemountKey,
      messageQueue,
      showAutoAcceptIndicator,
      showWorkspaceMigrationDialog,
      workspaceExtensions,
      currentModel,
      userTier,
      proQuotaRequest,
      contextFileNames,
      errorCount,
      availableTerminalHeight,
      mainAreaWidth,
      staticAreaMaxItemHeight,
      staticExtraHeight,
      dialogsVisible,
      pendingHistoryItems,
      nightly,
      branchName,
      sessionStats,
      terminalWidth,
      terminalHeight,
      mainControlsRef,
      currentIDE,
      updateInfo,
      showIdeRestartPrompt,
      isRestarting,
      extensionsUpdateState,
      activePtyId,
      shellFocused,
    }),
    [
      historyManager.history,
      isThemeDialogOpen,
      themeError,
      isAuthenticating,
      isConfigInitialized,
      authError,
      isAuthDialogOpen,
      editorError,
      isEditorDialogOpen,
      showPrivacyNotice,
      corgiMode,
      debugMessage,
      quittingMessages,
      isSettingsDialogOpen,
      slashCommands,
      pendingSlashCommandHistoryItems,
      commandContext,
      shellConfirmationRequest,
      confirmationRequest,
      loopDetectionConfirmationRequest,
      geminiMdFileCount,
      streamingState,
      initError,
      pendingGeminiHistoryItems,
      thought,
      shellModeActive,
      userMessages,
      buffer,
      inputWidth,
      suggestionsWidth,
      isInputActive,
      shouldShowIdePrompt,
      isFolderTrustDialogOpen,
      isTrustedFolder,
      constrainHeight,
      showErrorDetails,
      filteredConsoleMessages,
      ideContextState,
      showToolDescriptions,
      ctrlCPressedOnce,
      ctrlDPressedOnce,
      showEscapePrompt,
      isFocused,
      elapsedTime,
      currentLoadingPhrase,
      historyRemountKey,
      messageQueue,
      showAutoAcceptIndicator,
      showWorkspaceMigrationDialog,
      workspaceExtensions,
      userTier,
      proQuotaRequest,
      contextFileNames,
      errorCount,
      availableTerminalHeight,
      mainAreaWidth,
      staticAreaMaxItemHeight,
      staticExtraHeight,
      dialogsVisible,
      pendingHistoryItems,
      nightly,
      branchName,
      sessionStats,
      terminalWidth,
      terminalHeight,
      mainControlsRef,
      currentIDE,
      updateInfo,
      showIdeRestartPrompt,
      isRestarting,
      currentModel,
      extensionsUpdateState,
      activePtyId,
      shellFocused,
    ],
  );

  const uiActions: UIActions = useMemo(
    () => ({
      handleThemeSelect,
      handleThemeHighlight,
      handleAuthSelect,
      setAuthState,
      onAuthError,
      handleEditorSelect,
      exitEditorDialog,
      exitPrivacyNotice: () => setShowPrivacyNotice(false),
      closeSettingsDialog,
      setShellModeActive,
      vimHandleInput,
      handleIdePromptComplete,
      handleFolderTrustSelect,
      setConstrainHeight,
      onEscapePromptChange: handleEscapePromptChange,
      refreshStatic,
      handleFinalSubmit,
      handleClearScreen,
      onWorkspaceMigrationDialogOpen,
      onWorkspaceMigrationDialogClose,
      handleProQuotaChoice,
    }),
    [
      handleThemeSelect,
      handleThemeHighlight,
      handleAuthSelect,
      setAuthState,
      onAuthError,
      handleEditorSelect,
      exitEditorDialog,
      closeSettingsDialog,
      setShellModeActive,
      vimHandleInput,
      handleIdePromptComplete,
      handleFolderTrustSelect,
      setConstrainHeight,
      handleEscapePromptChange,
      refreshStatic,
      handleFinalSubmit,
      handleClearScreen,
      onWorkspaceMigrationDialogOpen,
      onWorkspaceMigrationDialogClose,
      handleProQuotaChoice,
    ],
  );

  const extensions = config.getExtensions();
  useEffect(() => {
    checkForAllExtensionUpdates(extensions, setExtensionsUpdateState);
  }, [extensions, setExtensionsUpdateState]);

  return (
    <UIStateContext.Provider value={uiState}>
      <UIActionsContext.Provider value={uiActions}>
        <ConfigContext.Provider value={config}>
          <AppContext.Provider
            value={{
              version: props.version,
              startupWarnings: props.startupWarnings || [],
            }}
          >
            <App />
          </AppContext.Provider>
        </ConfigContext.Provider>
      </UIActionsContext.Provider>
    </UIStateContext.Provider>
  );
};<|MERGE_RESOLUTION|>--- conflicted
+++ resolved
@@ -631,24 +631,6 @@
       streamingState === StreamingState.Responding) &&
     !proQuotaRequest;
 
-<<<<<<< HEAD
-  // Compute available terminal height based on controls measurement
-  const availableTerminalHeight = useMemo(() => {
-    // Provide a small vertical slack to reduce layout jitter while resizing.
-    const RESIZE_ROW_SLACK = 2;
-    if (mainControlsRef.current) {
-      const fullFooterMeasurement = measureElement(mainControlsRef.current);
-      return Math.max(
-        0,
-        terminalHeight -
-          fullFooterMeasurement.height -
-          staticExtraHeight -
-          RESIZE_ROW_SLACK,
-      );
-    }
-    return Math.max(0, terminalHeight - staticExtraHeight - RESIZE_ROW_SLACK);
-  }, [terminalHeight]);
-=======
   const [controlsHeight, setControlsHeight] = useState(0);
 
   useLayoutEffect(() => {
@@ -661,9 +643,10 @@
   }, [buffer, terminalWidth, terminalHeight]);
 
   // Compute available terminal height based on controls measurement
-  const availableTerminalHeight =
-    terminalHeight - controlsHeight - staticExtraHeight;
->>>>>>> b5af6624
+  const availableTerminalHeight = Math.max(
+    0,
+    terminalHeight - controlsHeight - staticExtraHeight - 2,
+  );
 
   config.setShellExecutionConfig({
     terminalWidth: Math.floor(terminalWidth * SHELL_WIDTH_FRACTION),
