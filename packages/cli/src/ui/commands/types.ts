/**
 * @license
 * Copyright 2025 Google LLC
 * SPDX-License-Identifier: Apache-2.0
 */

import { Content } from '@google/genai';
import { HistoryItemWithoutId } from '../types.js';
import { Config, GitService, Logger } from '@google/gemini-cli-core';
import { LoadedSettings } from '../../config/settings.js';
import { UseHistoryManagerReturn } from '../hooks/useHistoryManager.js';
import type { HistoryItem } from '../types.js';
import { SessionStatsState } from '../contexts/SessionContext.js';

// Grouped dependencies for clarity and easier mocking
export interface CommandContext {
  // Invocation properties for when commands are called.
  invocation?: {
    /** The raw, untrimmed input string from the user. */
    raw: string;
    /** The primary name of the command that was matched. */
    name: string;
    /** The arguments string that follows the command name. */
    args: string;
  };
  // Core services and configuration
  services: {
    // TODO(abhipatel12): Ensure that config is never null.
    config: Config | null;
    settings: LoadedSettings;
    git: GitService | undefined;
    logger: Logger;
  };
  // UI state and history management
  ui: {
    /** Adds a new item to the history display. */
    addItem: UseHistoryManagerReturn['addItem'];
    /** Clears all history items and the console screen. */
    clear: () => void;
    /**
     * Sets the transient debug message displayed in the application footer in debug mode.
     */
    setDebugMessage: (message: string) => void;
    /** The currently pending history item, if any. */
    pendingItem: HistoryItemWithoutId | null;
    /**
     * Sets a pending item in the history, which is useful for indicating
     * that a long-running operation is in progress.
     *
     * @param item The history item to display as pending, or `null` to clear.
     */
    setPendingItem: (item: HistoryItemWithoutId | null) => void;
    /**
     * Loads a new set of history items, replacing the current history.
     *
     * @param history The array of history items to load.
     */
    loadHistory: UseHistoryManagerReturn['loadHistory'];
    /** Toggles a special display mode. */
    toggleCorgiMode: () => void;
    toggleVimEnabled: () => Promise<boolean>;
    setGeminiMdFileCount: (count: number) => void;
  };
  // Session-specific data
  session: {
    stats: SessionStatsState;
    /** A transient list of shell commands the user has approved for this session. */
    sessionShellAllowlist: Set<string>;
  };
}

/**
 * The return type for a command action that results in scheduling a tool call.
 */
export interface ToolActionReturn {
  type: 'tool';
  toolName: string;
  toolArgs: Record<string, unknown>;
}

/** The return type for a command action that results in the app quitting. */
export interface QuitActionReturn {
  type: 'quit';
  messages: HistoryItem[];
}

/**
 * The return type for a command action that results in a simple message
 * being displayed to the user.
 */
export interface MessageActionReturn {
  type: 'message';
  messageType: 'info' | 'error';
  content: string;
}

/**
 * The return type for a command action that needs to open a dialog.
 */
export interface OpenDialogActionReturn {
  type: 'dialog';
<<<<<<< HEAD
  dialog: 'help' | 'auth' | 'theme' | 'editor' | 'privacy' | 'settings';
=======
  dialog: 'auth' | 'theme' | 'editor' | 'privacy';
>>>>>>> b87b436e
}

/**
 * The return type for a command action that results in replacing
 * the entire conversation history.
 */
export interface LoadHistoryActionReturn {
  type: 'load_history';
  history: HistoryItemWithoutId[];
  clientHistory: Content[]; // The history for the generative client
}

/**
 * The return type for a command action that should immediately submit
 * content as a prompt to the Gemini model.
 */
export interface SubmitPromptActionReturn {
  type: 'submit_prompt';
  content: string;
}

/**
 * The return type for a command action that needs to pause and request
 * confirmation for a set of shell commands before proceeding.
 */
export interface ConfirmShellCommandsActionReturn {
  type: 'confirm_shell_commands';
  /** The list of shell commands that require user confirmation. */
  commandsToConfirm: string[];
  /** The original invocation context to be re-run after confirmation. */
  originalInvocation: {
    raw: string;
  };
}

export type SlashCommandActionReturn =
  | ToolActionReturn
  | MessageActionReturn
  | QuitActionReturn
  | OpenDialogActionReturn
  | LoadHistoryActionReturn
  | SubmitPromptActionReturn
  | ConfirmShellCommandsActionReturn;

export enum CommandKind {
  BUILT_IN = 'built-in',
  FILE = 'file',
  MCP_PROMPT = 'mcp-prompt',
}

// The standardized contract for any command in the system.
export interface SlashCommand {
  name: string;
  altNames?: string[];
  description: string;

  kind: CommandKind;

  // Optional metadata for extension commands
  extensionName?: string;

  // The action to run. Optional for parent commands that only group sub-commands.
  action?: (
    context: CommandContext,
    args: string, // TODO: Remove args. CommandContext now contains the complete invocation.
  ) =>
    | void
    | SlashCommandActionReturn
    | Promise<void | SlashCommandActionReturn>;

  // Provides argument completion (e.g., completing a tag for `/chat resume <tag>`).
  completion?: (
    context: CommandContext,
    partialArg: string,
  ) => Promise<string[]>;

  subCommands?: SlashCommand[];
}<|MERGE_RESOLUTION|>--- conflicted
+++ resolved
@@ -99,11 +99,9 @@
  */
 export interface OpenDialogActionReturn {
   type: 'dialog';
-<<<<<<< HEAD
+
   dialog: 'help' | 'auth' | 'theme' | 'editor' | 'privacy' | 'settings';
-=======
-  dialog: 'auth' | 'theme' | 'editor' | 'privacy';
->>>>>>> b87b436e
+
 }
 
 /**
