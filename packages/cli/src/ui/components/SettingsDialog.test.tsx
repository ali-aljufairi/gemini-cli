/**
 * @license
 * Copyright 2025 Google LLC
 * SPDX-License-Identifier: Apache-2.0
 */

/**
 *
 *
 * This test suite covers:
 * - Initial rendering and display state
 * - Keyboard navigation (arrows, vim keys, Tab)
 * - Settings toggling (Enter, Space)
 * - Focus section switching between settings and scope selector
 * - Scope selection and settings persistence across scopes
 * - Restart-required vs immediate settings behavior
 * - VimModeContext integration
 * - Complex user interaction workflows
 * - Error handling and edge cases
 * - Display values for inherited and overridden settings
 *
 */

import { render } from 'ink-testing-library';
import { waitFor } from '@testing-library/react';
import { describe, it, expect, vi, beforeEach, afterEach } from 'vitest';
import { SettingsDialog } from './SettingsDialog.js';
import { LoadedSettings, SettingScope } from '../../config/settings.js';
import { VimModeProvider } from '../contexts/VimModeContext.js';

// Mock the VimModeContext
const mockToggleVimEnabled = vi.fn();
const mockSetVimMode = vi.fn();

vi.mock('../contexts/VimModeContext.js', async () => {
  const actual = await vi.importActual('../contexts/VimModeContext.js');
  return {
    ...actual,
    useVimMode: () => ({
      vimEnabled: false,
      vimMode: 'INSERT' as const,
      toggleVimEnabled: mockToggleVimEnabled,
      setVimMode: mockSetVimMode,
    }),
  };
});

vi.mock('../../utils/settingsUtils.js', async () => {
  const actual = await vi.importActual('../../utils/settingsUtils.js');
  return {
    ...actual,
    saveModifiedSettings: vi.fn(),
  };
});

// Mock console.log to avoid noise in tests
const originalConsoleLog = console.log;
const originalConsoleError = console.error;

describe('SettingsDialog', () => {
  const wait = (ms = 50) => new Promise((resolve) => setTimeout(resolve, ms));

  beforeEach(() => {
    vi.clearAllMocks();
    console.log = vi.fn();
    console.error = vi.fn();
    mockToggleVimEnabled.mockResolvedValue(true);
  });

  afterEach(() => {
    console.log = originalConsoleLog;
    console.error = originalConsoleError;
  });

  const createMockSettings = (
    userSettings = {},
    systemSettings = {},
    workspaceSettings = {},
  ) =>
    new LoadedSettings(
      {
        settings: { customThemes: {}, mcpServers: {}, ...systemSettings },
        path: '/system/settings.json',
      },
      {
        settings: {
          customThemes: {},
          mcpServers: {},
          ...userSettings,
        },
        path: '/user/settings.json',
      },
      {
        settings: { customThemes: {}, mcpServers: {}, ...workspaceSettings },
        path: '/workspace/settings.json',
      },
      [],
    );

  describe('Initial Rendering', () => {
    it('should render the settings dialog with default state', () => {
      const settings = createMockSettings();
      const onSelect = vi.fn();

      const { lastFrame } = render(
        <SettingsDialog settings={settings} onSelect={onSelect} />,
      );

      const output = lastFrame();
      expect(output).toContain('Settings');
      expect(output).toContain('Apply To');
      expect(output).toContain('Use Enter to select, Tab to change focus');
    });

    it('should show settings list with default values', () => {
      const settings = createMockSettings();
      const onSelect = vi.fn();

      const { lastFrame } = render(
        <SettingsDialog settings={settings} onSelect={onSelect} />,
      );

      const output = lastFrame();
      // Should show some default settings
      expect(output).toContain('●'); // Active indicator
    });

    it('should highlight first setting by default', () => {
      const settings = createMockSettings();
      const onSelect = vi.fn();

      const { lastFrame } = render(
        <SettingsDialog settings={settings} onSelect={onSelect} />,
      );

      const output = lastFrame();
      // First item should be highlighted with green color and active indicator
      expect(output).toContain('●');
    });
  });

  describe('Settings Navigation', () => {
    it('should navigate down with arrow key', async () => {
      const settings = createMockSettings();
      const onSelect = vi.fn();

      const { stdin, unmount } = render(
        <SettingsDialog settings={settings} onSelect={onSelect} />,
      );

      // Press down arrow
      stdin.write('\u001B[B'); // Down arrow
      await wait();

      // The active index should have changed (tested indirectly through behavior)
      unmount();
    });

    it('should navigate up with arrow key', async () => {
      const settings = createMockSettings();
      const onSelect = vi.fn();

      const { stdin, unmount } = render(
        <SettingsDialog settings={settings} onSelect={onSelect} />,
      );

      // First go down, then up
      stdin.write('\u001B[B'); // Down arrow
      await wait();
      stdin.write('\u001B[A'); // Up arrow
      await wait();

      unmount();
    });

    it('should navigate with vim keys (j/k)', async () => {
      const settings = createMockSettings();
      const onSelect = vi.fn();

      const { stdin, unmount } = render(
        <SettingsDialog settings={settings} onSelect={onSelect} />,
      );

      // Navigate with vim keys
      stdin.write('j'); // Down
      await wait();
      stdin.write('k'); // Up
      await wait();

      unmount();
    });

    it('should not navigate beyond bounds', async () => {
      const settings = createMockSettings();
      const onSelect = vi.fn();

      const { stdin, unmount } = render(
        <SettingsDialog settings={settings} onSelect={onSelect} />,
      );

      // Try to go up from first item
      stdin.write('\u001B[A'); // Up arrow
      await wait();

      // Should still be on first item
      unmount();
    });
  });

  describe('Settings Toggling', () => {
    it('should toggle setting with Enter key', async () => {
      const settings = createMockSettings();
      const onSelect = vi.fn();

      const { stdin, unmount } = render(
        <SettingsDialog settings={settings} onSelect={onSelect} />,
      );

      // Press Enter to toggle current setting
      stdin.write('\u000D'); // Enter key
      await wait();

      unmount();
    });

    it('should toggle setting with Space key', async () => {
      const settings = createMockSettings();
      const onSelect = vi.fn();

      const { stdin, unmount } = render(
        <SettingsDialog settings={settings} onSelect={onSelect} />,
      );

      // Press Space to toggle current setting
      stdin.write(' '); // Space key
      await wait();

      unmount();
    });

    it('should handle vim mode setting specially', async () => {
      const settings = createMockSettings();
      const onSelect = vi.fn();

      const { stdin, unmount } = render(
        <SettingsDialog settings={settings} onSelect={onSelect} />,
      );

      // Navigate to vim mode setting and toggle it
      // This would require knowing the exact position, so we'll just test that the mock is called
      stdin.write('\u000D'); // Enter key
      await wait();

      // The mock should potentially be called if vim mode was toggled
      unmount();
    });
  });

  describe('Scope Selection', () => {
    it('should switch between scopes', async () => {
      const settings = createMockSettings();
      const onSelect = vi.fn();

      const { stdin, unmount } = render(
        <SettingsDialog settings={settings} onSelect={onSelect} />,
      );

      // Switch to scope focus
      stdin.write('\t'); // Tab key
      await wait();

      // Select different scope (numbers 1-3 typically available)
      stdin.write('2'); // Select second scope option
      await wait();

      unmount();
    });

    it('should reset to settings focus when scope is selected', async () => {
      const settings = createMockSettings();
      const onSelect = vi.fn();

      const { lastFrame, stdin, unmount } = render(
        <SettingsDialog settings={settings} onSelect={onSelect} />,
      );

      // Switch to scope focus
      stdin.write('\t'); // Tab key
      await waitFor(() => {
        expect(lastFrame()).toContain('> Apply To');
      });

      // Select a scope
      stdin.write('1'); // Select first scope option
      await waitFor(() => {
        expect(lastFrame()).toContain('  Apply To');
      });

      // Wait a bit more to ensure React state has updated
      await wait(100);

      // Should be back to settings focus - check that it's NOT showing the > prefix
      const output = lastFrame();
      expect(output).toContain('Apply To');
      expect(output).not.toContain('> Apply To');

      unmount();
    });
  });

  describe('Restart Prompt', () => {
    it('should show restart prompt for restart-required settings', async () => {
      const settings = createMockSettings();
      const onRestartRequest = vi.fn();

      const { unmount } = render(
        <SettingsDialog
          settings={settings}
          onSelect={() => {}}
          onRestartRequest={onRestartRequest}
        />,
      );

      // This test would need to trigger a restart-required setting change
      // The exact steps depend on which settings require restart
      await wait();

      unmount();
    });

    it('should handle restart request when r is pressed', async () => {
      const settings = createMockSettings();
      const onRestartRequest = vi.fn();

      const { stdin, unmount } = render(
        <SettingsDialog
          settings={settings}
          onSelect={() => {}}
          onRestartRequest={onRestartRequest}
        />,
      );

      // Press 'r' key (this would only work if restart prompt is showing)
      stdin.write('r');
      await wait();

      // If restart prompt was showing, onRestartRequest should be called
      unmount();
    });
  });

  describe('Escape Key Behavior', () => {
    it('should call onSelect with undefined when Escape is pressed', async () => {
      const settings = createMockSettings();
      const onSelect = vi.fn();

      const { stdin, unmount } = render(
        <SettingsDialog settings={settings} onSelect={onSelect} />,
      );

      // Press Escape key
      stdin.write('\u001B'); // ESC key
      await waitFor(() => {
        expect(onSelect).toHaveBeenCalledWith(undefined, SettingScope.User);
      });

      unmount();
    });
  });

  describe('Settings Persistence', () => {
    it('should persist settings across scope changes', async () => {
      const settings = createMockSettings({ vimMode: true });
      const onSelect = vi.fn();

      const { stdin, unmount } = render(
        <SettingsDialog settings={settings} onSelect={onSelect} />,
      );

      // Switch to scope selector
      stdin.write('\t'); // Tab
      await wait();

      // Change scope
      stdin.write('2'); // Select workspace scope
      await wait();

      // Settings should be reloaded for new scope
      unmount();
    });

    it('should show different values for different scopes', () => {
      const settings = createMockSettings(
        { vimMode: true }, // User settings
        { vimMode: false }, // System settings
        { autoUpdate: false }, // Workspace settings
      );
      const onSelect = vi.fn();

      const { lastFrame } = render(
        <SettingsDialog settings={settings} onSelect={onSelect} />,
      );

      // Should show user scope values initially
      const output = lastFrame();
      expect(output).toContain('Settings');
    });
  });

  describe('Error Handling', () => {
    it('should handle vim mode toggle errors gracefully', async () => {
      mockToggleVimEnabled.mockRejectedValue(new Error('Toggle failed'));

      const settings = createMockSettings();
      const onSelect = vi.fn();

      const { stdin, unmount } = render(
        <SettingsDialog settings={settings} onSelect={onSelect} />,
      );

      // Try to toggle a setting (this might trigger vim mode toggle)
      stdin.write('\u000D'); // Enter
      await wait();

      // Should not crash
      unmount();
    });
  });

  describe('Complex State Management', () => {
    it('should track modified settings correctly', async () => {
      const settings = createMockSettings();
      const onSelect = vi.fn();

      const { stdin, unmount } = render(
        <SettingsDialog settings={settings} onSelect={onSelect} />,
      );

      // Toggle a setting
      stdin.write('\u000D'); // Enter
      await wait();

      // Toggle another setting
      stdin.write('\u001B[B'); // Down
      await wait();
      stdin.write('\u000D'); // Enter
      await wait();

      // Should track multiple modified settings
      unmount();
    });

    it('should handle scrolling when there are many settings', async () => {
      const settings = createMockSettings();
      const onSelect = vi.fn();

      const { stdin, unmount } = render(
        <SettingsDialog settings={settings} onSelect={onSelect} />,
      );

      // Navigate down many times to test scrolling
      for (let i = 0; i < 10; i++) {
        stdin.write('\u001B[B'); // Down arrow
        await wait(10);
      }

      unmount();
    });
  });

  describe('VimMode Integration', () => {
    it('should sync with VimModeContext when vim mode is toggled', async () => {
      const settings = createMockSettings();
      const onSelect = vi.fn();

      const { stdin, unmount } = render(
        <VimModeProvider settings={settings}>
          <SettingsDialog settings={settings} onSelect={onSelect} />
        </VimModeProvider>,
      );

      // Navigate to and toggle vim mode setting
      // This would require knowing the exact position of vim mode setting
      stdin.write('\u000D'); // Enter
      await wait();

      unmount();
    });
  });

  describe('Specific Settings Behavior', () => {
    it('should show correct display values for settings with different states', () => {
      const settings = createMockSettings(
        { vimMode: true, hideTips: false }, // User settings
        { hideWindowTitle: true }, // System settings
        { ideMode: false }, // Workspace settings
      );
      const onSelect = vi.fn();

      const { lastFrame } = render(
        <SettingsDialog settings={settings} onSelect={onSelect} />,
      );

      const output = lastFrame();
      // Should contain settings labels
      expect(output).toContain('Settings');
    });

    it('should handle immediate settings save for non-restart-required settings', async () => {
      const settings = createMockSettings();
      const onSelect = vi.fn();

      const { stdin, unmount } = render(
        <SettingsDialog settings={settings} onSelect={onSelect} />,
      );

      // Toggle a non-restart-required setting (like hideTips)
      stdin.write('\u000D'); // Enter - toggle current setting
      await wait();

      // Should save immediately without showing restart prompt
      unmount();
    });

    it('should show restart prompt for restart-required settings', async () => {
      const settings = createMockSettings();
      const onSelect = vi.fn();

      const { lastFrame, unmount } = render(
        <SettingsDialog settings={settings} onSelect={onSelect} />,
      );

      // This test would need to navigate to a specific restart-required setting
      // Since we can't easily target specific settings, we test the general behavior
      await wait();

      // Should not show restart prompt initially
      expect(lastFrame()).not.toContain(
        'To see changes, Gemini CLI must be restarted',
      );

      unmount();
    });

    it('should clear restart prompt when switching scopes', async () => {
      const settings = createMockSettings();
      const onSelect = vi.fn();

      const { unmount } = render(
        <SettingsDialog settings={settings} onSelect={onSelect} />,
      );

      // Restart prompt should be cleared when switching scopes
      unmount();
    });
  });

  describe('Settings Display Values', () => {
    it('should show correct values for inherited settings', () => {
      const settings = createMockSettings(
        {},
        { vimMode: true, hideWindowTitle: false }, // System settings
        {},
      );
      const onSelect = vi.fn();

      const { lastFrame } = render(
        <SettingsDialog settings={settings} onSelect={onSelect} />,
      );

      const output = lastFrame();
      // Settings should show inherited values
      expect(output).toContain('Settings');
    });

    it('should show override indicator for overridden settings', () => {
      const settings = createMockSettings(
        { vimMode: false }, // User overrides
        { vimMode: true }, // System default
        {},
      );
      const onSelect = vi.fn();

      const { lastFrame } = render(
        <SettingsDialog settings={settings} onSelect={onSelect} />,
      );

      const output = lastFrame();
      // Should show settings with override indicators
      expect(output).toContain('Settings');
    });
  });

  describe('Keyboard Shortcuts Edge Cases', () => {
    it('should handle rapid key presses gracefully', async () => {
      const settings = createMockSettings();
      const onSelect = vi.fn();

      const { stdin, unmount } = render(
        <SettingsDialog settings={settings} onSelect={onSelect} />,
      );

      // Rapid navigation
      for (let i = 0; i < 5; i++) {
        stdin.write('\u001B[B'); // Down arrow
        stdin.write('\u001B[A'); // Up arrow
      }
      await wait(100);

      // Should not crash
      unmount();
    });

    it('should handle Ctrl+C to reset current setting to default', async () => {
      const settings = createMockSettings({ vimMode: true }); // Start with vimMode enabled
      const onSelect = vi.fn();

      const { stdin, unmount } = render(
        <SettingsDialog settings={settings} onSelect={onSelect} />,
      );

      // Press Ctrl+C to reset current setting to default
      stdin.write('\u0003'); // Ctrl+C
      await wait();

      // Should reset the current setting to its default value
      unmount();
    });

    it('should handle Ctrl+L to reset current setting to default', async () => {
      const settings = createMockSettings({ vimMode: true }); // Start with vimMode enabled
      const onSelect = vi.fn();

      const { stdin, unmount } = render(
        <SettingsDialog settings={settings} onSelect={onSelect} />,
      );

      // Press Ctrl+L to reset current setting to default
      stdin.write('\u000C'); // Ctrl+L
      await wait();

      // Should reset the current setting to its default value
      unmount();
    });

    it('should handle navigation when only one setting exists', async () => {
      const settings = createMockSettings();
      const onSelect = vi.fn();

      const { stdin, unmount } = render(
        <SettingsDialog settings={settings} onSelect={onSelect} />,
      );

      // Try to navigate when potentially at bounds
      stdin.write('\u001B[B'); // Down
      await wait();
      stdin.write('\u001B[A'); // Up
      await wait();

      unmount();
    });

    it('should properly handle Tab navigation between sections', async () => {
      const settings = createMockSettings();
      const onSelect = vi.fn();

      const { lastFrame, stdin, unmount } = render(
        <SettingsDialog settings={settings} onSelect={onSelect} />,
      );

      // Start in settings section
      let output = lastFrame();
      expect(output).toContain('Apply To');
      expect(output).not.toContain('> Apply To');

      // Tab to scope section
      stdin.write('\t');
      await waitFor(() => {
        expect(lastFrame()).toContain('> Apply To');
      });

      // Tab back to settings section
      stdin.write('\t');
<<<<<<< HEAD
      await wait(100); // Extra wait for state update
      output = lastFrame();
      expect(output).toContain('Apply To');
      expect(output).not.toContain('> Apply To');
=======
      await waitFor(() => {
        expect(lastFrame()).toContain('  Apply To');
      });
>>>>>>> 2e6c3580

      unmount();
    });
  });

  describe('Error Recovery', () => {
    it('should handle malformed settings gracefully', () => {
      // Create settings with potentially problematic values
      const settings = createMockSettings(
        { vimMode: null as unknown as boolean }, // Invalid value
        {},
        {},
      );
      const onSelect = vi.fn();

      const { lastFrame } = render(
        <SettingsDialog settings={settings} onSelect={onSelect} />,
      );

      // Should still render without crashing
      expect(lastFrame()).toContain('Settings');
    });

    it('should handle missing setting definitions gracefully', () => {
      const settings = createMockSettings();
      const onSelect = vi.fn();

      // Should not crash even if some settings are missing definitions
      const { lastFrame } = render(
        <SettingsDialog settings={settings} onSelect={onSelect} />,
      );

      expect(lastFrame()).toContain('Settings');
    });
  });

  describe('Complex User Interactions', () => {
    it('should handle complete user workflow: navigate, toggle, change scope, exit', async () => {
      const settings = createMockSettings();
      const onSelect = vi.fn();

      const { stdin, unmount } = render(
        <SettingsDialog settings={settings} onSelect={onSelect} />,
      );

      // Navigate down a few settings
      stdin.write('\u001B[B'); // Down
      await wait();
      stdin.write('\u001B[B'); // Down
      await wait();

      // Toggle a setting
      stdin.write('\u000D'); // Enter
      await wait();

      // Switch to scope selector
      stdin.write('\t'); // Tab
      await wait();

      // Change scope
      stdin.write('2'); // Select workspace
      await wait();

      // Go back to settings
      stdin.write('\t'); // Tab
      await wait();

      // Navigate and toggle another setting
      stdin.write('\u001B[B'); // Down
      await wait();
      stdin.write(' '); // Space to toggle
      await wait();

      // Exit
      stdin.write('\u001B'); // Escape
      await waitFor(() => {
        expect(onSelect).toHaveBeenCalledWith(undefined, expect.any(String));
      });

      unmount();
    });

    it('should allow changing multiple settings without losing pending changes', async () => {
      const settings = createMockSettings();
      const onSelect = vi.fn();

      const { stdin, unmount } = render(
        <SettingsDialog settings={settings} onSelect={onSelect} />,
      );

      // Toggle first setting (should require restart)
      stdin.write('\u000D'); // Enter
      await wait();

      // Navigate to next setting and toggle it (should not require restart - e.g., vimMode)
      stdin.write('\u001B[B'); // Down
      await wait();
      stdin.write('\u000D'); // Enter
      await wait();

      // Navigate to another setting and toggle it (should also require restart)
      stdin.write('\u001B[B'); // Down
      await wait();
      stdin.write('\u000D'); // Enter
      await wait();

      // The test verifies that all changes are preserved and the dialog still works
      // This tests the fix for the bug where changing one setting would reset all pending changes
      unmount();
    });

    it('should maintain state consistency during complex interactions', async () => {
      const settings = createMockSettings({ vimMode: true });
      const onSelect = vi.fn();

      const { stdin, unmount } = render(
        <SettingsDialog settings={settings} onSelect={onSelect} />,
      );

      // Multiple scope changes
      stdin.write('\t'); // Tab to scope
      await wait();
      stdin.write('2'); // Workspace
      await wait();
      stdin.write('\t'); // Tab to settings
      await wait();
      stdin.write('\t'); // Tab to scope
      await wait();
      stdin.write('1'); // User
      await wait();

      // Should maintain consistent state
      unmount();
    });

    it('should handle restart workflow correctly', async () => {
      const settings = createMockSettings();
      const onRestartRequest = vi.fn();

      const { stdin, unmount } = render(
        <SettingsDialog
          settings={settings}
          onSelect={() => {}}
          onRestartRequest={onRestartRequest}
        />,
      );

      // This would test the restart workflow if we could trigger it
      stdin.write('r'); // Try restart key
      await wait();

      // Without restart prompt showing, this should have no effect
      expect(onRestartRequest).not.toHaveBeenCalled();

      unmount();
    });
  });
});<|MERGE_RESOLUTION|>--- conflicted
+++ resolved
@@ -681,16 +681,11 @@
 
       // Tab back to settings section
       stdin.write('\t');
-<<<<<<< HEAD
-      await wait(100); // Extra wait for state update
-      output = lastFrame();
-      expect(output).toContain('Apply To');
-      expect(output).not.toContain('> Apply To');
-=======
+
       await waitFor(() => {
         expect(lastFrame()).toContain('  Apply To');
       });
->>>>>>> 2e6c3580
+
 
       unmount();
     });
