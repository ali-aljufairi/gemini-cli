/**
 * @license
 * Copyright 2025 Google LLC
 * SPDX-License-Identifier: Apache-2.0
 */

const { logSlashCommand, SlashCommandEvent } = vi.hoisted(() => ({
  logSlashCommand: vi.fn(),
  SlashCommandEvent: vi.fn((command, subCommand) => ({ command, subCommand })),
}));

vi.mock('@google/gemini-cli-core', async (importOriginal) => {
  const original =
    await importOriginal<typeof import('@google/gemini-cli-core')>();
  return {
    ...original,
    logSlashCommand,
    SlashCommandEvent,
    getIdeInstaller: vi.fn().mockReturnValue(null),
  };
});

const { mockProcessExit } = vi.hoisted(() => ({
  mockProcessExit: vi.fn((_code?: number): never => undefined as never),
}));

vi.mock('node:process', () => {
  const mockProcess = {
    exit: mockProcessExit,
    platform: 'test-platform',
  };
  return {
    ...mockProcess,
    default: mockProcess,
  };
});

const mockBuiltinLoadCommands = vi.fn();
vi.mock('../../services/BuiltinCommandLoader.js', () => ({
  BuiltinCommandLoader: vi.fn().mockImplementation(() => ({
    loadCommands: mockBuiltinLoadCommands,
  })),
}));

const mockFileLoadCommands = vi.fn();
vi.mock('../../services/FileCommandLoader.js', () => ({
  FileCommandLoader: vi.fn().mockImplementation(() => ({
    loadCommands: mockFileLoadCommands,
  })),
}));

const mockMcpLoadCommands = vi.fn();
vi.mock('../../services/McpPromptLoader.js', () => ({
  McpPromptLoader: vi.fn().mockImplementation(() => ({
    loadCommands: mockMcpLoadCommands,
  })),
}));

vi.mock('../contexts/SessionContext.js', () => ({
  useSessionStats: vi.fn(() => ({ stats: {} })),
}));

import { act, renderHook, waitFor } from '@testing-library/react';
import { vi, describe, it, expect, beforeEach, type Mock } from 'vitest';
import { useSlashCommandProcessor } from './slashCommandProcessor.js';
import {
  CommandContext,
  CommandKind,
  ConfirmShellCommandsActionReturn,
  SlashCommand,
} from '../commands/types.js';
import { Config, ToolConfirmationOutcome } from '@google/gemini-cli-core';
import { LoadedSettings } from '../../config/settings.js';
import { MessageType } from '../types.js';
import { BuiltinCommandLoader } from '../../services/BuiltinCommandLoader.js';
import { FileCommandLoader } from '../../services/FileCommandLoader.js';
import { McpPromptLoader } from '../../services/McpPromptLoader.js';

const createTestCommand = (
  overrides: Partial<SlashCommand>,
  kind: CommandKind = CommandKind.BUILT_IN,
): SlashCommand => ({
  name: 'test',
  description: 'a test command',
  kind,
  ...overrides,
});

describe('useSlashCommandProcessor', () => {
  const mockAddItem = vi.fn();
  const mockClearItems = vi.fn();
  const mockLoadHistory = vi.fn();
  const mockOpenThemeDialog = vi.fn();
  const mockOpenAuthDialog = vi.fn();
  const mockSetQuittingMessages = vi.fn();

  const mockConfig = {
    getProjectRoot: vi.fn(() => '/mock/cwd'),
    getSessionId: vi.fn(() => 'test-session'),
    getGeminiClient: vi.fn(() => ({
      setHistory: vi.fn().mockResolvedValue(undefined),
    })),
    getExtensions: vi.fn(() => []),
    getIdeMode: vi.fn(() => false),
  } as unknown as Config;

  const mockSettings = {} as LoadedSettings;

  beforeEach(() => {
    vi.clearAllMocks();
    (vi.mocked(BuiltinCommandLoader) as Mock).mockClear();
    mockBuiltinLoadCommands.mockResolvedValue([]);
    mockFileLoadCommands.mockResolvedValue([]);
    mockMcpLoadCommands.mockResolvedValue([]);
  });

  const setupProcessorHook = (
    builtinCommands: SlashCommand[] = [],
    fileCommands: SlashCommand[] = [],
    mcpCommands: SlashCommand[] = [],
    setIsProcessing = vi.fn(),
  ) => {
    mockBuiltinLoadCommands.mockResolvedValue(Object.freeze(builtinCommands));
    mockFileLoadCommands.mockResolvedValue(Object.freeze(fileCommands));
    mockMcpLoadCommands.mockResolvedValue(Object.freeze(mcpCommands));

    const { result } = renderHook(() =>
      useSlashCommandProcessor(
        mockConfig,
        mockSettings,
        mockAddItem,
        mockClearItems,
        mockLoadHistory,
        vi.fn(), // refreshStatic
        vi.fn(), // onDebugMessage
        mockOpenThemeDialog, // openThemeDialog
        mockOpenAuthDialog,
        vi.fn(), // openEditorDialog
        vi.fn(), // toggleCorgiMode
        mockSetQuittingMessages,
        vi.fn(), // openPrivacyNotice
        vi.fn(), // openSettingsDialog
        vi.fn(), // toggleVimEnabled
        setIsProcessing,
      ),
    );

    return result;
  };

  describe('Initialization and Command Loading', () => {
    it('should initialize CommandService with all required loaders', () => {
      setupProcessorHook();
      expect(BuiltinCommandLoader).toHaveBeenCalledWith(mockConfig);
      expect(FileCommandLoader).toHaveBeenCalledWith(mockConfig);
      expect(McpPromptLoader).toHaveBeenCalledWith(mockConfig);
    });

    it('should call loadCommands and populate state after mounting', async () => {
      const testCommand = createTestCommand({ name: 'test' });
      const result = setupProcessorHook([testCommand]);

      await waitFor(() => {
        expect(result.current.slashCommands).toHaveLength(1);
      });

      expect(result.current.slashCommands[0]?.name).toBe('test');
      expect(mockBuiltinLoadCommands).toHaveBeenCalledTimes(1);
      expect(mockFileLoadCommands).toHaveBeenCalledTimes(1);
      expect(mockMcpLoadCommands).toHaveBeenCalledTimes(1);
    });

    it('should provide an immutable array of commands to consumers', async () => {
      const testCommand = createTestCommand({ name: 'test' });
      const result = setupProcessorHook([testCommand]);

      await waitFor(() => {
        expect(result.current.slashCommands).toHaveLength(1);
      });

      const commands = result.current.slashCommands;

      expect(() => {
        // @ts-expect-error - We are intentionally testing a violation of the readonly type.
        commands.push(createTestCommand({ name: 'rogue' }));
      }).toThrow(TypeError);
    });

    it('should override built-in commands with file-based commands of the same name', async () => {
      const builtinAction = vi.fn();
      const fileAction = vi.fn();

      const builtinCommand = createTestCommand({
        name: 'override',
        description: 'builtin',
        action: builtinAction,
      });
      const fileCommand = createTestCommand(
        { name: 'override', description: 'file', action: fileAction },
        CommandKind.FILE,
      );

      const result = setupProcessorHook([builtinCommand], [fileCommand]);

      await waitFor(() => {
        // The service should only return one command with the name 'override'
        expect(result.current.slashCommands).toHaveLength(1);
      });

      await act(async () => {
        await result.current.handleSlashCommand('/override');
      });

      // Only the file-based command's action should be called.
      expect(fileAction).toHaveBeenCalledTimes(1);
      expect(builtinAction).not.toHaveBeenCalled();
    });
  });

  describe('Command Execution Logic', () => {
    it('should display an error for an unknown command', async () => {
      const result = setupProcessorHook();
      await waitFor(() => expect(result.current.slashCommands).toBeDefined());

      await act(async () => {
        await result.current.handleSlashCommand('/nonexistent');
      });

      // Expect 2 calls: one for the user's input, one for the error message.
      expect(mockAddItem).toHaveBeenCalledTimes(2);
      expect(mockAddItem).toHaveBeenLastCalledWith(
        {
          type: MessageType.ERROR,
          text: 'Unknown command: /nonexistent',
        },
        expect.any(Number),
      );
    });

    it('should display help for a parent command invoked without a subcommand', async () => {
      const parentCommand: SlashCommand = {
        name: 'parent',
        description: 'a parent command',
        kind: CommandKind.BUILT_IN,
        subCommands: [
          {
            name: 'child1',
            description: 'First child.',
            kind: CommandKind.BUILT_IN,
          },
        ],
      };
      const result = setupProcessorHook([parentCommand]);
      await waitFor(() => expect(result.current.slashCommands).toHaveLength(1));

      await act(async () => {
        await result.current.handleSlashCommand('/parent');
      });

      expect(mockAddItem).toHaveBeenCalledTimes(2);
      expect(mockAddItem).toHaveBeenLastCalledWith(
        {
          type: MessageType.INFO,
          text: expect.stringContaining(
            "Command '/parent' requires a subcommand.",
          ),
        },
        expect.any(Number),
      );
    });

    it('should correctly find and execute a nested subcommand', async () => {
      const childAction = vi.fn();
      const parentCommand: SlashCommand = {
        name: 'parent',
        description: 'a parent command',
        kind: CommandKind.BUILT_IN,
        subCommands: [
          {
            name: 'child',
            description: 'a child command',
            kind: CommandKind.BUILT_IN,
            action: childAction,
          },
        ],
      };
      const result = setupProcessorHook([parentCommand]);
      await waitFor(() => expect(result.current.slashCommands).toHaveLength(1));

      await act(async () => {
        await result.current.handleSlashCommand('/parent child with args');
      });

      expect(childAction).toHaveBeenCalledTimes(1);

      expect(childAction).toHaveBeenCalledWith(
        expect.objectContaining({
          services: expect.objectContaining({
            config: mockConfig,
          }),
          ui: expect.objectContaining({
            addItem: mockAddItem,
          }),
        }),
        'with args',
      );
    });

    it('should set isProcessing to true during execution and false afterwards', async () => {
      const mockSetIsProcessing = vi.fn();
      const command = createTestCommand({
        name: 'long-running',
        action: () => new Promise((resolve) => setTimeout(resolve, 50)),
      });

      const result = setupProcessorHook([command], [], [], mockSetIsProcessing);
      await waitFor(() => expect(result.current.slashCommands).toHaveLength(1));

      const executionPromise = act(async () => {
        await result.current.handleSlashCommand('/long-running');
      });

      // It should be true immediately after starting
      expect(mockSetIsProcessing).toHaveBeenCalledWith(true);
      // It should not have been called with false yet
      expect(mockSetIsProcessing).not.toHaveBeenCalledWith(false);

      await executionPromise;

      // After the promise resolves, it should be called with false
      expect(mockSetIsProcessing).toHaveBeenCalledWith(false);
      expect(mockSetIsProcessing).toHaveBeenCalledTimes(2);
    });
  });

  describe('Action Result Handling', () => {
    it('should handle "dialog: theme" action', async () => {
      const command = createTestCommand({
        name: 'themecmd',
        action: vi.fn().mockResolvedValue({ type: 'dialog', dialog: 'theme' }),
      });
      const result = setupProcessorHook([command]);
      await waitFor(() => expect(result.current.slashCommands).toHaveLength(1));

      await act(async () => {
        await result.current.handleSlashCommand('/themecmd');
      });

      expect(mockOpenThemeDialog).toHaveBeenCalled();
    });

    it('should handle "load_history" action', async () => {
      const command = createTestCommand({
        name: 'load',
        action: vi.fn().mockResolvedValue({
          type: 'load_history',
          history: [{ type: MessageType.USER, text: 'old prompt' }],
          clientHistory: [{ role: 'user', parts: [{ text: 'old prompt' }] }],
        }),
      });
      const result = setupProcessorHook([command]);
      await waitFor(() => expect(result.current.slashCommands).toHaveLength(1));

      await act(async () => {
        await result.current.handleSlashCommand('/load');
      });

      expect(mockClearItems).toHaveBeenCalledTimes(1);
      expect(mockAddItem).toHaveBeenCalledWith(
        { type: 'user', text: 'old prompt' },
        expect.any(Number),
      );
    });

    describe('with fake timers', () => {
      // This test needs to let the async `waitFor` complete with REAL timers
      // before switching to FAKE timers to test setTimeout.
      it('should handle a "quit" action', async () => {
        const quitAction = vi
          .fn()
          .mockResolvedValue({ type: 'quit', messages: [] });
        const command = createTestCommand({
          name: 'exit',
          action: quitAction,
        });
        const result = setupProcessorHook([command]);

        await waitFor(() =>
          expect(result.current.slashCommands).toHaveLength(1),
        );

        vi.useFakeTimers();

        try {
          await act(async () => {
            await result.current.handleSlashCommand('/exit');
          });

          await act(async () => {
            await vi.advanceTimersByTimeAsync(200);
          });

          expect(mockSetQuittingMessages).toHaveBeenCalledWith([]);
          expect(mockProcessExit).toHaveBeenCalledWith(0);
        } finally {
          vi.useRealTimers();
        }
      });
    });

    it('should handle "submit_prompt" action returned from a file-based command', async () => {
      const fileCommand = createTestCommand(
        {
          name: 'filecmd',
          description: 'A command from a file',
          action: async () => ({
            type: 'submit_prompt',
            content: 'The actual prompt from the TOML file.',
          }),
        },
        CommandKind.FILE,
      );

      const result = setupProcessorHook([], [fileCommand]);
      await waitFor(() => expect(result.current.slashCommands).toHaveLength(1));

      let actionResult;
      await act(async () => {
        actionResult = await result.current.handleSlashCommand('/filecmd');
      });

      expect(actionResult).toEqual({
        type: 'submit_prompt',
        content: 'The actual prompt from the TOML file.',
      });

      expect(mockAddItem).toHaveBeenCalledWith(
        { type: MessageType.USER, text: '/filecmd' },
        expect.any(Number),
      );
    });

    it('should handle "submit_prompt" action returned from a mcp-based command', async () => {
      const mcpCommand = createTestCommand(
        {
          name: 'mcpcmd',
          description: 'A command from mcp',
          action: async () => ({
            type: 'submit_prompt',
            content: 'The actual prompt from the mcp command.',
          }),
        },
        CommandKind.MCP_PROMPT,
      );

      const result = setupProcessorHook([], [], [mcpCommand]);
      await waitFor(() => expect(result.current.slashCommands).toHaveLength(1));

      let actionResult;
      await act(async () => {
        actionResult = await result.current.handleSlashCommand('/mcpcmd');
      });

      expect(actionResult).toEqual({
        type: 'submit_prompt',
        content: 'The actual prompt from the mcp command.',
      });

      expect(mockAddItem).toHaveBeenCalledWith(
        { type: MessageType.USER, text: '/mcpcmd' },
        expect.any(Number),
      );
    });
  });

  describe('Shell Command Confirmation Flow', () => {
    // Use a generic vi.fn() for the action. We will change its behavior in each test.
    const mockCommandAction = vi.fn();

    const shellCommand = createTestCommand({
      name: 'shellcmd',
      action: mockCommandAction,
    });

    beforeEach(() => {
      // Reset the mock before each test
      mockCommandAction.mockClear();

      // Default behavior: request confirmation
      mockCommandAction.mockResolvedValue({
        type: 'confirm_shell_commands',
        commandsToConfirm: ['rm -rf /'],
        originalInvocation: { raw: '/shellcmd' },
      } as ConfirmShellCommandsActionReturn);
    });

    it('should set confirmation request when action returns confirm_shell_commands', async () => {
      const result = setupProcessorHook([shellCommand]);
      await waitFor(() => expect(result.current.slashCommands).toHaveLength(1));

      // This is intentionally not awaited, because the promise it returns
      // will not resolve until the user responds to the confirmation.
      act(() => {
        result.current.handleSlashCommand('/shellcmd');
      });

      // We now wait for the state to be updated with the request.
      await waitFor(() => {
        expect(result.current.shellConfirmationRequest).not.toBeNull();
      });

      expect(result.current.shellConfirmationRequest?.commands).toEqual([
        'rm -rf /',
      ]);
    });

    it('should do nothing if user cancels confirmation', async () => {
      const result = setupProcessorHook([shellCommand]);
      await waitFor(() => expect(result.current.slashCommands).toHaveLength(1));

      act(() => {
        result.current.handleSlashCommand('/shellcmd');
      });

      // Wait for the confirmation dialog to be set
      await waitFor(() => {
        expect(result.current.shellConfirmationRequest).not.toBeNull();
      });

      const onConfirm = result.current.shellConfirmationRequest?.onConfirm;
      expect(onConfirm).toBeDefined();

      // Change the mock action's behavior for a potential second run.
      // If the test is flawed, this will be called, and we can detect it.
      mockCommandAction.mockResolvedValue({
        type: 'message',
        messageType: 'info',
        content: 'This should not be called',
      });

      await act(async () => {
        onConfirm!(ToolConfirmationOutcome.Cancel, []); // Pass empty array for safety
      });

      expect(result.current.shellConfirmationRequest).toBeNull();
      // Verify the action was only called the initial time.
      expect(mockCommandAction).toHaveBeenCalledTimes(1);
    });

    it('should re-run command with one-time allowlist on "Proceed Once"', async () => {
      const result = setupProcessorHook([shellCommand]);
      await waitFor(() => expect(result.current.slashCommands).toHaveLength(1));

      act(() => {
        result.current.handleSlashCommand('/shellcmd');
      });
      await waitFor(() => {
        expect(result.current.shellConfirmationRequest).not.toBeNull();
      });

      const onConfirm = result.current.shellConfirmationRequest?.onConfirm;

      // **Change the mock's behavior for the SECOND run.**
      // This is the key to testing the outcome.
      mockCommandAction.mockResolvedValue({
        type: 'message',
        messageType: 'info',
        content: 'Success!',
      });

      await act(async () => {
        onConfirm!(ToolConfirmationOutcome.ProceedOnce, ['rm -rf /']);
      });

      expect(result.current.shellConfirmationRequest).toBeNull();

      // The action should have been called twice (initial + re-run).
      await waitFor(() => {
        expect(mockCommandAction).toHaveBeenCalledTimes(2);
      });

      // We can inspect the context of the second call to ensure the one-time list was used.
      const secondCallContext = mockCommandAction.mock
        .calls[1][0] as CommandContext;
      expect(
        secondCallContext.session.sessionShellAllowlist.has('rm -rf /'),
      ).toBe(true);

      // Verify the final success message was added.
      expect(mockAddItem).toHaveBeenCalledWith(
        { type: MessageType.INFO, text: 'Success!' },
        expect.any(Number),
      );

      // Verify the session-wide allowlist was NOT permanently updated.
      // Re-render the hook by calling a no-op command to get the latest context.
      await act(async () => {
        result.current.handleSlashCommand('/no-op');
      });
      const finalContext = result.current.commandContext;
      expect(finalContext.session.sessionShellAllowlist.size).toBe(0);
    });

    it('should re-run command and update session allowlist on "Proceed Always"', async () => {
      const result = setupProcessorHook([shellCommand]);
      await waitFor(() => expect(result.current.slashCommands).toHaveLength(1));

      act(() => {
        result.current.handleSlashCommand('/shellcmd');
      });
      await waitFor(() => {
        expect(result.current.shellConfirmationRequest).not.toBeNull();
      });

      const onConfirm = result.current.shellConfirmationRequest?.onConfirm;
      mockCommandAction.mockResolvedValue({
        type: 'message',
        messageType: 'info',
        content: 'Success!',
      });

      await act(async () => {
        onConfirm!(ToolConfirmationOutcome.ProceedAlways, ['rm -rf /']);
      });

      expect(result.current.shellConfirmationRequest).toBeNull();
      await waitFor(() => {
        expect(mockCommandAction).toHaveBeenCalledTimes(2);
      });

      expect(mockAddItem).toHaveBeenCalledWith(
        { type: MessageType.INFO, text: 'Success!' },
        expect.any(Number),
      );

      // Check that the session-wide allowlist WAS updated.
      await waitFor(() => {
        const finalContext = result.current.commandContext;
        expect(finalContext.session.sessionShellAllowlist.has('rm -rf /')).toBe(
          true,
        );
      });
    });
  });

  describe('Command Parsing and Matching', () => {
    it('should be case-sensitive', async () => {
      const command = createTestCommand({ name: 'test' });
      const result = setupProcessorHook([command]);
      await waitFor(() => expect(result.current.slashCommands).toHaveLength(1));

      await act(async () => {
        // Use uppercase when command is lowercase
        await result.current.handleSlashCommand('/Test');
      });

      // It should fail and call addItem with an error
      expect(mockAddItem).toHaveBeenCalledWith(
        {
          type: MessageType.ERROR,
          text: 'Unknown command: /Test',
        },
        expect.any(Number),
      );
    });

    it('should correctly match an altName', async () => {
      const action = vi.fn();
      const command = createTestCommand({
        name: 'main',
        altNames: ['alias'],
        description: 'a command with an alias',
        action,
      });
      const result = setupProcessorHook([command]);
      await waitFor(() => expect(result.current.slashCommands).toHaveLength(1));

      await act(async () => {
        await result.current.handleSlashCommand('/alias');
      });

      expect(action).toHaveBeenCalledTimes(1);
      expect(mockAddItem).not.toHaveBeenCalledWith(
        expect.objectContaining({ type: MessageType.ERROR }),
      );
    });

    it('should handle extra whitespace around the command', async () => {
      const action = vi.fn();
      const command = createTestCommand({ name: 'test', action });
      const result = setupProcessorHook([command]);
      await waitFor(() => expect(result.current.slashCommands).toHaveLength(1));

      await act(async () => {
        await result.current.handleSlashCommand('  /test  with-args  ');
      });

      expect(action).toHaveBeenCalledWith(expect.anything(), 'with-args');
    });

    it('should handle `?` as a command prefix', async () => {
      const action = vi.fn();
      const command = createTestCommand({ name: 'help', action });
      const result = setupProcessorHook([command]);
      await waitFor(() => expect(result.current.slashCommands).toHaveLength(1));

      await act(async () => {
        await result.current.handleSlashCommand('?help');
      });

      expect(action).toHaveBeenCalledTimes(1);
    });
  });

  describe('Command Precedence', () => {
    it('should override mcp-based commands with file-based commands of the same name', async () => {
      const mcpAction = vi.fn();
      const fileAction = vi.fn();

      const mcpCommand = createTestCommand(
        {
          name: 'override',
          description: 'mcp',
          action: mcpAction,
        },
        CommandKind.MCP_PROMPT,
      );
      const fileCommand = createTestCommand(
        { name: 'override', description: 'file', action: fileAction },
        CommandKind.FILE,
      );

      const result = setupProcessorHook([], [fileCommand], [mcpCommand]);

      await waitFor(() => {
        // The service should only return one command with the name 'override'
        expect(result.current.slashCommands).toHaveLength(1);
      });

      await act(async () => {
        await result.current.handleSlashCommand('/override');
      });

      // Only the file-based command's action should be called.
      expect(fileAction).toHaveBeenCalledTimes(1);
      expect(mcpAction).not.toHaveBeenCalled();
    });

    it('should prioritize a command with a primary name over a command with a matching alias', async () => {
      const quitAction = vi.fn();
      const exitAction = vi.fn();

      const quitCommand = createTestCommand({
        name: 'quit',
        altNames: ['exit'],
        action: quitAction,
      });

      const exitCommand = createTestCommand(
        {
          name: 'exit',
          action: exitAction,
        },
        CommandKind.FILE,
      );

      // The order of commands in the final loaded array is not guaranteed,
      // so the test must work regardless of which comes first.
      const result = setupProcessorHook([quitCommand], [exitCommand]);

      await waitFor(() => {
        expect(result.current.slashCommands).toHaveLength(2);
      });

      await act(async () => {
        await result.current.handleSlashCommand('/exit');
      });

      // The action for the command whose primary name is 'exit' should be called.
      expect(exitAction).toHaveBeenCalledTimes(1);
      // The action for the command that has 'exit' as an alias should NOT be called.
      expect(quitAction).not.toHaveBeenCalled();
    });

    it('should add an overridden command to the history', async () => {
      const quitCommand = createTestCommand({
        name: 'quit',
        altNames: ['exit'],
        action: vi.fn(),
      });
      const exitCommand = createTestCommand(
        { name: 'exit', action: vi.fn() },
        CommandKind.FILE,
      );

      const result = setupProcessorHook([quitCommand], [exitCommand]);
      await waitFor(() => expect(result.current.slashCommands).toHaveLength(2));

      await act(async () => {
        await result.current.handleSlashCommand('/exit');
      });

      // It should be added to the history.
      expect(mockAddItem).toHaveBeenCalledWith(
        { type: MessageType.USER, text: '/exit' },
        expect.any(Number),
      );
    });
  });

  describe('Lifecycle', () => {
    it('should abort command loading when the hook unmounts', () => {
      const abortSpy = vi.spyOn(AbortController.prototype, 'abort');
      const { unmount } = renderHook(() =>
        useSlashCommandProcessor(
          mockConfig,
          mockSettings,
          mockAddItem,
          mockClearItems,
          mockLoadHistory,
          vi.fn(), // refreshStatic
          vi.fn(), // onDebugMessage
          vi.fn(), // openThemeDialog
          mockOpenAuthDialog,
          vi.fn(), // openEditorDialog
          vi.fn(), // toggleCorgiMode
          mockSetQuittingMessages,
          vi.fn(), // openPrivacyNotice
<<<<<<< HEAD
          vi.fn(), // openSettingsDialog
          vi.fn(), // toggleVimEnabled
=======
          vi.fn().mockResolvedValue(false), // toggleVimEnabled
>>>>>>> b87b436e
          vi.fn(), // setIsProcessing
        ),
      );

      unmount();

      expect(abortSpy).toHaveBeenCalledTimes(1);
    });
  });

  describe('Slash Command Logging', () => {
    const mockCommandAction = vi.fn().mockResolvedValue({ type: 'handled' });
    const loggingTestCommands: SlashCommand[] = [
      createTestCommand({
        name: 'logtest',
        action: mockCommandAction,
      }),
      createTestCommand({
        name: 'logwithsub',
        subCommands: [
          createTestCommand({
            name: 'sub',
            action: mockCommandAction,
          }),
        ],
      }),
      createTestCommand({
        name: 'logalias',
        altNames: ['la'],
        action: mockCommandAction,
      }),
    ];

    beforeEach(() => {
      mockCommandAction.mockClear();
      vi.mocked(logSlashCommand).mockClear();
      vi.mocked(SlashCommandEvent).mockClear();
    });

    it('should log a simple slash command', async () => {
      const result = setupProcessorHook(loggingTestCommands);
      await waitFor(() =>
        expect(result.current.slashCommands.length).toBeGreaterThan(0),
      );
      await act(async () => {
        await result.current.handleSlashCommand('/logtest');
      });

      expect(logSlashCommand).toHaveBeenCalledTimes(1);
      expect(SlashCommandEvent).toHaveBeenCalledWith('logtest', undefined);
    });

    it('should log a slash command with a subcommand', async () => {
      const result = setupProcessorHook(loggingTestCommands);
      await waitFor(() =>
        expect(result.current.slashCommands.length).toBeGreaterThan(0),
      );
      await act(async () => {
        await result.current.handleSlashCommand('/logwithsub sub');
      });

      expect(logSlashCommand).toHaveBeenCalledTimes(1);
      expect(SlashCommandEvent).toHaveBeenCalledWith('logwithsub', 'sub');
    });

    it('should log the command path when an alias is used', async () => {
      const result = setupProcessorHook(loggingTestCommands);
      await waitFor(() =>
        expect(result.current.slashCommands.length).toBeGreaterThan(0),
      );
      await act(async () => {
        await result.current.handleSlashCommand('/la');
      });
      expect(logSlashCommand).toHaveBeenCalledTimes(1);
      expect(SlashCommandEvent).toHaveBeenCalledWith('logalias', undefined);
    });

    it('should not log for unknown commands', async () => {
      const result = setupProcessorHook(loggingTestCommands);
      await waitFor(() =>
        expect(result.current.slashCommands.length).toBeGreaterThan(0),
      );
      await act(async () => {
        await result.current.handleSlashCommand('/unknown');
      });
      expect(logSlashCommand).not.toHaveBeenCalled();
    });
  });
});<|MERGE_RESOLUTION|>--- conflicted
+++ resolved
@@ -826,12 +826,10 @@
           vi.fn(), // toggleCorgiMode
           mockSetQuittingMessages,
           vi.fn(), // openPrivacyNotice
-<<<<<<< HEAD
+
           vi.fn(), // openSettingsDialog
           vi.fn(), // toggleVimEnabled
-=======
           vi.fn().mockResolvedValue(false), // toggleVimEnabled
->>>>>>> b87b436e
           vi.fn(), // setIsProcessing
         ),
       );
